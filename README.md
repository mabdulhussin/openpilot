![](https://user-images.githubusercontent.com/37757984/127420744-89ca219c-8f8e-46d3-bccf-c1cb53b81bb1.png)

Appreciate my work? 
------

**[Buy me a beer/coffee](https://www.patreon.com/twilsonco)***

Fork description
------

This fork exists to improve OP performance and convenience for GM cars, specifically the Chevy Volt, because the kegman fork wouldn't run on Comma Three.
The basic plan is to import all the features Volt OP users (on Discord) desire.

Running on move-fast fork of openpilot 0.8.8, which adds:

* Vision and/or map-based slowing down for curves
* Map-based automatic changing of speed limit (with optional offset)
* Hands on wheel monitoring

Current and planned fork features:

- [x] [Chevy Volt] Sigmoidal steering responce (thanks Qadmus)
- [x] GM AutoHold [optional]  (autohold brakes when stopped; ported from kegman)
- [x] GM Adjustable follow "mode" using ACC distance button (ported from kegman, but smoother follow profiles)
- [x] 1/5 mph changes for tap/hold of the inc/dec buttons [optional] (ported from Spector56)
- [x] 3mph cruise speed offset: speed will be 23/28/33/38/etc. [optional] 
- [x] Alternate sound effect set [optional] 
- [x] Mute engage and disengage sounds [optional]
- [ ] Spector56 cruising; OP won't use brakes (i.e. regen only) when speed above set speed and not following
- [ ] Better acceleration/braking profiles tied to selected follow mode
- [ ] Remember last follow mode
- [ ] 0.5 second delay before activating newly selected follow mode so user can switch around without OP slightly jerking in response

Supported Hardware
------

This fork is developed and used on a Comma Three, and is also known to work on Comma Two.

Installation Instructions
------

With a stock installation of OpenPilot confirmed working, SSH into device and run the following:

`cd /data;mv openpilot openpilot_stock;git clone --recurse-submodules https://github.com/twilsonco/openpilot;sudo reboot`

---

What is openpilot?
------

[openpilot](http://github.com/commaai/openpilot) is an open source driver assistance system. Currently, openpilot performs the functions of Adaptive Cruise Control (ACC), Automated Lane Centering (ALC), Forward Collision Warning (FCW) and Lane Departure Warning (LDW) for a growing variety of supported [car makes, models and model years](#supported-cars). In addition, while openpilot is engaged, a camera based Driver Monitoring (DM) feature alerts distracted and asleep drivers.

<table>
  <tr>
    <td><a href="https://www.youtube.com/watch?v=mgAbfr42oI8" title="YouTube" rel="noopener"><img src="https://i.imgur.com/kAtT6Ei.png"></a></td>
    <td><a href="https://www.youtube.com/watch?v=394rJKeh76k" title="YouTube" rel="noopener"><img src="https://i.imgur.com/lTt8cS2.png"></a></td>
    <td><a href="https://www.youtube.com/watch?v=1iNOc3cq8cs" title="YouTube" rel="noopener"><img src="https://i.imgur.com/ANnuSpe.png"></a></td>
    <td><a href="https://www.youtube.com/watch?v=Vr6NgrB-zHw" title="YouTube" rel="noopener"><img src="https://i.imgur.com/Qypanuq.png"></a></td>
  </tr>
  <tr>
    <td><a href="https://www.youtube.com/watch?v=Ug41KIKF0oo" title="YouTube" rel="noopener"><img src="https://i.imgur.com/3caZ7xM.png"></a></td>
    <td><a href="https://www.youtube.com/watch?v=NVR_CdG1FRg" title="YouTube" rel="noopener"><img src="https://i.imgur.com/bAZOwql.png"></a></td>
    <td><a href="https://www.youtube.com/watch?v=tkEvIdzdfUE" title="YouTube" rel="noopener"><img src="https://i.imgur.com/EFINEzG.png"></a></td>
    <td><a href="https://www.youtube.com/watch?v=_P-N1ewNne4" title="YouTube" rel="noopener"><img src="https://i.imgur.com/gAyAq22.png"></a></td>
  </tr>
</table>

<<<<<<< HEAD
Integration with Stock Features
------

In all supported cars:
* Stock Lane Keep Assist (LKA) and stock ALC are replaced by openpilot ALC, which only functions when openpilot is engaged by the user.
* Stock LDW is replaced by openpilot LDW.

Additionally, on specific supported cars (see ACC column in [supported cars](#supported-cars)):
* Stock ACC is replaced by openpilot ACC.
* openpilot FCW operates in addition to stock FCW.

openpilot should preserve all other vehicle's stock features, including, but are not limited to: FCW, Automatic Emergency Braking (AEB), auto high-beam, blind spot warning, and side collision warning.

Supported Hardware
------

At the moment, openpilot supports the EON Gold DevKit, [comma two](https://comma.ai/shop/products/two), and [comma three](https://comma.ai/shop/products/three). A [car harness](https://comma.ai/shop/products/car-harness) is recommended to connect your device to the car. For experimental purposes, openpilot can also run on an Ubuntu computer with external [webcams](https://github.com/commaai/openpilot/tree/master/tools/webcam).

Supported Cars
------

| Make      | Model (US Market Reference)   | Supported Package | ACC              | No ACC accel below | No ALC below      |
| ----------| ------------------------------| ------------------| -----------------| -------------------| ------------------|
| Acura     | ILX 2016-19                   | AcuraWatch Plus   | openpilot        | 25mph<sup>1</sup>  | 25mph             |
| Acura     | RDX 2016-18                   | AcuraWatch Plus   | openpilot        | 25mph<sup>1</sup>  | 12mph             |
| Acura     | RDX 2019-21                   | All               | Stock            | 0mph               | 3mph              |
| Honda     | Accord 2018-20                | All               | Stock            | 0mph               | 3mph              |
| Honda     | Accord Hybrid 2018-20         | All               | Stock            | 0mph               | 3mph              |
| Honda     | Civic Hatchback 2017-21       | Honda Sensing     | Stock            | 0mph               | 12mph             |
| Honda     | Civic Coupe 2016-18           | Honda Sensing     | openpilot        | 0mph               | 12mph             |
| Honda     | Civic Coupe 2019-20           | All               | Stock            | 0mph               | 2mph<sup>2</sup>  |
| Honda     | Civic Sedan 2016-18           | Honda Sensing     | openpilot        | 0mph               | 12mph             |
| Honda     | Civic Sedan 2019-20           | All               | Stock            | 0mph               | 2mph<sup>2</sup>  |
| Honda     | CR-V 2015-16                  | Touring           | openpilot        | 25mph<sup>1</sup>  | 12mph             |
| Honda     | CR-V 2017-21                  | Honda Sensing     | Stock            | 0mph               | 12mph             |
| Honda     | CR-V Hybrid 2017-2019         | Honda Sensing     | Stock            | 0mph               | 12mph             |
| Honda     | e 2020                        | All 		          | Stock            | 0mph               | 3mph              |
| Honda     | Fit 2018-19                   | Honda Sensing     | openpilot        | 25mph<sup>1</sup>  | 12mph             |
| Honda     | HR-V 2019-20                  | Honda Sensing     | openpilot        | 25mph<sup>1</sup>  | 12mph             |
| Honda     | Insight 2019-21               | All               | Stock            | 0mph               | 3mph              |
| Honda     | Inspire 2018                  | All               | Stock            | 0mph               | 3mph              |
| Honda     | Odyssey 2018-20               | Honda Sensing     | openpilot        | 25mph<sup>1</sup>  | 0mph              |
| Honda     | Passport 2019                 | All               | openpilot        | 25mph<sup>1</sup>  | 12mph             |
| Honda     | Pilot 2016-19                 | Honda Sensing     | openpilot        | 25mph<sup>1</sup>  | 12mph             |
| Honda     | Ridgeline 2017-21             | Honda Sensing     | openpilot        | 25mph<sup>1</sup>  | 12mph             |
| Hyundai   | Palisade 2020-21              | All               | Stock            | 0mph               | 0mph              |
| Hyundai   | Sonata 2020-21                | All               | Stock            | 0mph               | 0mph              |
| Lexus     | CT Hybrid 2017-18             | LSS               | Stock<sup>3</sup>| 0mph               | 0mph              |
| Lexus     | ES 2019-21                    | All               | openpilot        | 0mph               | 0mph              |
| Lexus     | ES Hybrid 2017-18             | LSS               | Stock<sup>3</sup>| 0mph               | 0mph              |
| Lexus     | ES Hybrid 2019-21             | All               | openpilot        | 0mph               | 0mph              |
| Lexus     | IS 2017-2019                  | All               | Stock            | 22mph              | 0mph              |
| Lexus     | NX 2018                       | All               | Stock<sup>3</sup>| 0mph               | 0mph              |
| Lexus     | NX 2020                       | All               | openpilot        | 0mph               | 0mph              |
| Lexus     | NX Hybrid 2018-19             | All               | Stock<sup>3</sup>| 0mph               | 0mph              |
| Lexus     | RX 2016-18                    | All               | Stock<sup>3</sup>| 0mph               | 0mph              |
| Lexus     | RX 2020-21                    | All               | openpilot        | 0mph               | 0mph              |
| Lexus     | RX Hybrid 2016-19             | All               | Stock<sup>3</sup>| 0mph               | 0mph              |
| Lexus     | RX Hybrid 2020-21             | All               | openpilot        | 0mph               | 0mph              |
| Lexus     | UX Hybrid 2019-21             | All               | openpilot        | 0mph               | 0mph              |
| Toyota    | Alphard 2020                  | All               | openpilot        | 0mph               | 0mph              |
| Toyota    | Avalon 2016-21                | TSS-P             | Stock<sup>3</sup>| 20mph<sup>1</sup>  | 0mph              |
| Toyota    | Avalon Hybrid 2019-21         | TSS-P             | Stock<sup>3</sup>| 20mph<sup>1</sup>  | 0mph              |
| Toyota    | Camry 2018-20                 | All               | Stock            | 0mph<sup>4</sup>   | 0mph              |
| Toyota    | Camry 2021                    | All               | openpilot        | 0mph<sup>4</sup>   | 0mph              |
| Toyota    | Camry Hybrid 2018-20          | All               | Stock            | 0mph<sup>4</sup>   | 0mph              |
| Toyota    | Camry Hybrid 2021             | All               | openpilot        | 0mph               | 0mph              |
| Toyota    | C-HR 2017-20                  | All               | Stock            | 0mph               | 0mph              |
| Toyota    | C-HR Hybrid 2017-19           | All               | Stock            | 0mph               | 0mph              |
| Toyota    | Corolla 2017-19               | All               | Stock<sup>3</sup>| 20mph<sup>1</sup>  | 0mph              |
| Toyota    | Corolla 2020-22               | All               | openpilot        | 0mph               | 0mph              |
| Toyota    | Corolla Hatchback 2019-21     | All               | openpilot        | 0mph               | 0mph              |
| Toyota    | Corolla Hybrid 2020-21        | All               | openpilot        | 0mph               | 0mph              |
| Toyota    | Highlander 2017-19            | All               | Stock<sup>3</sup>| 0mph               | 0mph              |
| Toyota    | Highlander 2020-21            | All               | openpilot        | 0mph               | 0mph              |
| Toyota    | Highlander Hybrid 2017-19     | All               | Stock<sup>3</sup>| 0mph               | 0mph              |
| Toyota    | Highlander Hybrid 2020-21     | All               | openpilot        | 0mph               | 0mph              |
| Toyota    | Mirai 2021	                  | All               | openpilot        | 0mph               | 0mph              |
| Toyota    | Prius 2016-20                 | TSS-P             | Stock<sup>3</sup>| 0mph               | 0mph              |
| Toyota    | Prius 2021                    | All               | openpilot        | 0mph               | 0mph              |
| Toyota    | Prius Prime 2017-20           | All               | Stock<sup>3</sup>| 0mph               | 0mph              |
| Toyota    | Prius Prime 2021              | All               | openpilot        | 0mph               | 0mph              |
| Toyota    | Rav4 2016-18                  | TSS-P             | Stock<sup>3</sup>| 20mph<sup>1</sup>  | 0mph              |
| Toyota    | Rav4 2019-21                  | All               | openpilot        | 0mph               | 0mph              |
| Toyota    | Rav4 Hybrid 2016-18           | TSS-P             | Stock<sup>3</sup>| 0mph               | 0mph              |
| Toyota    | Rav4 Hybrid 2019-21           | All               | openpilot        | 0mph               | 0mph              |
| Toyota    | Sienna 2018-20                | All               | Stock<sup>3</sup>| 0mph               | 0mph              |

<sup>1</sup>[Comma Pedal](https://github.com/commaai/openpilot/wiki/comma-pedal) is used to provide stop-and-go capability to some of the openpilot-supported cars that don't currently support stop-and-go. ***NOTE: The Comma Pedal is not officially supported by [comma](https://comma.ai).*** <br />
<sup>2</sup>2019 Honda Civic 1.6L Diesel Sedan does not have ALC below 12mph. <br />
<sup>3</sup>When disconnecting the Driver Support Unit (DSU), openpilot ACC will replace stock ACC. ***NOTE: disconnecting the DSU disables Automatic Emergency Braking (AEB).*** <br />
<sup>4</sup>28mph for Camry 4CYL L, 4CYL LE and 4CYL SE which don't have Full-Speed Range Dynamic Radar Cruise Control. <br />

Community Maintained Cars and Features
------

| Make      | Model (US Market Reference)   | Supported Package | ACC              | No ACC accel below | No ALC below |
| ----------| ------------------------------| ------------------| -----------------| -------------------| -------------|
| Audi      | A3 2014-19                    | Prestige          | Stock            | 0mph               | 0mph         |
| Audi      | A3 Sportback e-tron 2017-18   | Prestige          | Stock            | 0mph               | 0mph         |
| Audi      | Q2 2018                       | Driver Assistance | Stock            | 0mph               | 0mph         |
| Buick     | Regal 2018<sup>1</sup>        | Adaptive Cruise   | openpilot        | 0mph               | 7mph         |
| Cadillac  | ATS 2018<sup>1</sup>          | Adaptive Cruise   | openpilot        | 0mph               | 7mph         |
| Chevrolet | Malibu 2017<sup>1</sup>       | Adaptive Cruise   | openpilot        | 0mph               | 7mph         |
| Chevrolet | Volt 2017-18<sup>1</sup>      | Adaptive Cruise   | openpilot        | 0mph               | 7mph         |
| Chrysler  | Pacifica 2017-18              | Adaptive Cruise   | Stock            | 0mph               | 9mph         |
| Chrysler  | Pacifica 2020                 | Adaptive Cruise   | Stock            | 0mph               | 39mph        |
| Chrysler  | Pacifica Hybrid 2017-18       | Adaptive Cruise   | Stock            | 0mph               | 9mph         |
| Chrysler  | Pacifica Hybrid 2019-21       | Adaptive Cruise   | Stock            | 0mph               | 39mph        |
| Genesis   | G70 2018                      | All               | Stock            | 0mph               | 0mph         |
| Genesis   | G80 2018                      | All               | Stock            | 0mph               | 0mph         |
| Genesis   | G90 2018                      | All               | Stock            | 0mph               | 0mph         |
| GMC       | Acadia 2018<sup>1</sup>       | Adaptive Cruise   | openpilot        | 0mph               | 7mph         |
| Holden    | Astra 2017<sup>1</sup>        | Adaptive Cruise   | openpilot        | 0mph               | 7mph         |
| Hyundai   | Elantra 2017-19               | SCC + LKAS        | Stock            | 19mph              | 34mph        |
| Hyundai   | Elantra 2021                  | SCC + LKAS        | Stock            | 0mph               | 0mph         |
| Hyundai   | Elantra Hybrid 2021           | SCC + LKAS        | Stock            | 0mph               | 0mph         |
| Hyundai   | Genesis 2015-16               | SCC + LKAS        | Stock            | 19mph              | 37mph        |
| Hyundai   | Ioniq Electric 2019           | SCC + LKAS        | Stock            | 0mph               | 32mph        |
| Hyundai   | Ioniq Electric 2020           | SCC + LKAS        | Stock            | 0mph               | 0mph         |
| Hyundai   | Ioniq PHEV 2020               | SCC + LKAS        | Stock            | 0mph               | 0mph         |
| Hyundai   | Kona 2020                     | SCC + LKAS        | Stock            | 0mph               | 0mph         |
| Hyundai   | Kona EV 2018-19               | SCC + LKAS        | Stock            | 0mph               | 0mph         |
| Hyundai   | Kona Hybrid 2020              | SCC + LKAS        | Stock            | 0mph               | 0mph         |
| Hyundai   | Santa Fe 2019-20              | All               | Stock            | 0mph               | 0mph         |
| Hyundai   | Sonata 2018-2019              | SCC + LKAS        | Stock            | 0mph               | 0mph         |
| Hyundai   | Sonata Hybrid 2021            | All               | Stock            | 0mph               | 0mph         |
| Hyundai   | Veloster 2019-20              | SCC + LKAS        | Stock            | 5mph               | 0mph         |
| Jeep      | Grand Cherokee 2016-18        | Adaptive Cruise   | Stock            | 0mph               | 9mph         |
| Jeep      | Grand Cherokee 2019-20        | Adaptive Cruise   | Stock            | 0mph               | 39mph        |
| Kia       | Forte 2018-21                 | SCC + LKAS        | Stock            | 0mph               | 0mph         |
| Kia       | Niro EV 2019-21               | SCC + LKAS        | Stock            | 0mph               | 0mph         |
| Kia       | Niro Hybrid 2021              | SCC + LKAS        | Stock            | 0mph               | 0mph         |
| Kia       | Niro PHEV 2019                | SCC + LKAS        | Stock            | 10mph              | 32mph        |
| Kia       | Optima 2017                   | SCC + LKAS        | Stock            | 0mph               | 32mph        |
| Kia       | Optima 2019                   | SCC + LKAS        | Stock            | 0mph               | 0mph         |
| Kia       | Seltos 2021                   | SCC + LKAS        | Stock            | 0mph               | 0mph         |
| Kia       | Sorento 2018-19               | SCC + LKAS        | Stock            | 0mph               | 0mph         |
| Kia       | Stinger 2018                  | SCC + LKAS        | Stock            | 0mph               | 0mph         |
| Kia       | Ceed 2019                     | SCC + LKAS        | Stock            | 0mph               | 0mph         |
| Kia       | Telluride 2020                | SCC + LKAS        | Stock            | 0mph               | 0mph         |
| Nissan    | Altima 2019-20                | ProPILOT          | Stock            | 0mph               | 0mph         |
| Nissan    | Leaf 2018-20                  | ProPILOT          | Stock            | 0mph               | 0mph         |
| Nissan    | Rogue 2018-20                 | ProPILOT          | Stock            | 0mph               | 0mph         |
| Nissan    | X-Trail 2017                  | ProPILOT          | Stock            | 0mph               | 0mph         |
| SEAT      | Ateca 2018                    | Driver Assistance | Stock            | 0mph               | 0mph         |
| SEAT      | Leon 2014-2020                | Driver Assistance | Stock            | 0mph               | 0mph         |
| Škoda     | Kodiaq 2018-19                | Driver Assistance | Stock            | 0mph               | 0mph         |
| Škoda     | Octavia 2015, 2018-19         | Driver Assistance | Stock            | 0mph               | 0mph         |
| Škoda     | Octavia RS 2016               | Driver Assistance | Stock            | 0mph               | 0mph         |
| Škoda     | Scala 2020                    | Driver Assistance | Stock            | 0mph               | 0mph         |
| Škoda     | Superb 2015-18                | Driver Assistance | Stock            | 0mph               | 0mph         |
| Subaru    | Ascent 2019                   | EyeSight          | Stock            | 0mph               | 0mph         |
| Subaru    | Crosstrek 2018-19             | EyeSight          | Stock            | 0mph               | 0mph         |
| Subaru    | Forester 2019-21              | EyeSight          | Stock            | 0mph               | 0mph         |
| Subaru    | Impreza 2017-19               | EyeSight          | Stock            | 0mph               | 0mph         |
| Volkswagen| Atlas 2018-19                 | Driver Assistance | Stock            | 0mph               | 0mph         |
| Volkswagen| e-Golf 2014, 2019-20          | Driver Assistance | Stock            | 0mph               | 0mph         |
| Volkswagen| Golf 2015-20                  | Driver Assistance | Stock            | 0mph               | 0mph         |
| Volkswagen| Golf Alltrack 2017-18         | Driver Assistance | Stock            | 0mph               | 0mph         |
| Volkswagen| Golf GTE 2016                 | Driver Assistance | Stock            | 0mph               | 0mph         |
| Volkswagen| Golf GTI 2018-20              | Driver Assistance | Stock            | 0mph               | 0mph         |
| Volkswagen| Golf R 2016-19                | Driver Assistance | Stock            | 0mph               | 0mph         |
| Volkswagen| Golf SportsVan 2016           | Driver Assistance | Stock            | 0mph               | 0mph         |
| Volkswagen| Golf SportWagen 2015          | Driver Assistance | Stock            | 0mph               | 0mph         |
| Volkswagen| Jetta 2018-20                 | Driver Assistance | Stock            | 0mph               | 0mph         |
| Volkswagen| Jetta GLI 2021                | Driver Assistance | Stock            | 0mph               | 0mph         |
| Volkswagen| Passat 2016-17<sup>2</sup>    | Driver Assistance | Stock            | 0mph               | 0mph         |
| Volkswagen| T-Cross 2021                  | Driver Assistance | Stock            | 0mph               | 0mph         |
| Volkswagen| Tiguan 2020                   | Driver Assistance | Stock            | 0mph               | 0mph         |
| Volkswagen| Touran 2017                   | Driver Assistance | Stock            | 0mph               | 0mph         |

<sup>1</sup>Requires an [OBD-II car harness](https://comma.ai/shop/products/comma-car-harness) and [community built ASCM harness](https://github.com/commaai/openpilot/wiki/GM#hardware). ***NOTE: disconnecting the ASCM disables Automatic Emergency Braking (AEB).*** <br />
<sup>2</sup>Only includes the MQB Passat sold outside of North America. The NMS Passat made in Chattanooga TN is not yet supported.

Community Maintained Cars and Features are not verified by comma to meet our [safety model](SAFETY.md). Be extra cautious using them. They are only available after enabling the toggle in `Settings->Developer->Enable Community Features`.

To promote a car from community maintained, it must meet a few requirements. We must own one from the brand, we must sell the harness for it, has full ISO26262 in both panda and openpilot, there must be a path forward for longitudinal control, it must have AEB still enabled, and it must support fingerprinting 2.0

Although they're not upstream, the community has openpilot running on other makes and models. See the 'Community Supported Models' section of each make [on our wiki](https://wiki.comma.ai/).

Installation Instructions
------

Install openpilot on a supported device by entering ``https://openpilot.comma.ai`` during the installer setup.

Follow these [video instructions](https://youtu.be/lcjqxCymins) to properly mount the device on the windshield. Note: openpilot features an automatic pose calibration routine and openpilot performance should not be affected by small pitch and yaw misalignments caused by imprecise device mounting.

Before placing the device on your windshield, check the state and local laws and ordinances where you drive. Some state laws prohibit or restrict the placement of objects on the windshield of a motor vehicle.

You will be able to engage openpilot after reviewing the onboarding screens and finishing the calibration procedure.
=======
>>>>>>> 68ce0689

Limitations of openpilot ALC and LDW
------

openpilot ALC and openpilot LDW do not automatically drive the vehicle or reduce the amount of attention that must be paid to operate your vehicle. The driver must always keep control of the steering wheel and be ready to correct the openpilot ALC action at all times.

While changing lanes, openpilot is not capable of looking next to you or checking your blind spot. Only nudge the wheel to initiate a lane change after you have confirmed it's safe to do so.

Many factors can impact the performance of openpilot ALC and openpilot LDW, causing them to be unable to function as intended. These include, but are not limited to:

* Poor visibility (heavy rain, snow, fog, etc.) or weather conditions that may interfere with sensor operation.
* The road facing camera is obstructed, covered or damaged by mud, ice, snow, etc.
* Obstruction caused by applying excessive paint or adhesive products (such as wraps, stickers, rubber coating, etc.) onto the vehicle.
* The device is mounted incorrectly.
* When in sharp curves, like on-off ramps, intersections etc...; openpilot is designed to be limited in the amount of steering torque it can produce.
* In the presence of restricted lanes or construction zones.
* When driving on highly banked roads or in presence of strong cross-wind.
* Extremely hot or cold temperatures.
* Bright light (due to oncoming headlights, direct sunlight, etc.).
* Driving on hills, narrow, or winding roads.

The list above does not represent an exhaustive list of situations that may interfere with proper operation of openpilot components. It is the driver's responsibility to be in control of the vehicle at all times.

Limitations of openpilot ACC and FCW
------

openpilot ACC and openpilot FCW are not systems that allow careless or inattentive driving. It is still necessary for the driver to pay close attention to the vehicle’s surroundings and to be ready to re-take control of the gas and the brake at all times.

Many factors can impact the performance of openpilot ACC and openpilot FCW, causing them to be unable to function as intended. These include, but are not limited to:

* Poor visibility (heavy rain, snow, fog, etc.) or weather conditions that may interfere with sensor operation.
* The road facing camera or radar are obstructed, covered, or damaged by mud, ice, snow, etc.
* Obstruction caused by applying excessive paint or adhesive products (such as wraps, stickers, rubber coating, etc.) onto the vehicle.
* The device is mounted incorrectly.
* Approaching a toll booth, a bridge or a large metal plate.
* When driving on roads with pedestrians, cyclists, etc...
* In presence of traffic signs or stop lights, which are not detected by openpilot at this time.
* When the posted speed limit is below the user selected set speed. openpilot does not detect speed limits at this time.
* In presence of vehicles in the same lane that are not moving.
* When abrupt braking maneuvers are required. openpilot is designed to be limited in the amount of deceleration and acceleration that it can produce.
* When surrounding vehicles perform close cut-ins from neighbor lanes.
* Driving on hills, narrow, or winding roads.
* Extremely hot or cold temperatures.
* Bright light (due to oncoming headlights, direct sunlight, etc.).
* Interference from other equipment that generates radar waves.

The list above does not represent an exhaustive list of situations that may interfere with proper operation of openpilot components. It is the driver's responsibility to be in control of the vehicle at all times.

Limitations of openpilot DM
------

openpilot DM should not be considered an exact measurement of the alertness of the driver.

Many factors can impact the performance of openpilot DM, causing it to be unable to function as intended. These include, but are not limited to:

* Low light conditions, such as driving at night or in dark tunnels.
* Bright light (due to oncoming headlights, direct sunlight, etc.).
* The driver's face is partially or completely outside field of view of the driver facing camera.
* The driver facing camera is obstructed, covered, or damaged.

The list above does not represent an exhaustive list of situations that may interfere with proper operation of openpilot components. A driver should not rely on openpilot DM to assess their level of attention.


Licensing
------

openpilot and this fork are released under the MIT license. Some parts of the software are released under other licenses as specified.

Any user of this software shall indemnify and hold harmless comma.ai, Inc. and its directors, officers, employees, agents, stockholders, affiliates, subcontractors and customers from and against all allegations, claims, actions, suits, demands, damages, liabilities, obligations, losses, settlements, judgments, costs and expenses (including without limitation attorneys’ fees and costs) which arise out of, relate to or result from any use of this software by user.

**THIS IS ALPHA QUALITY SOFTWARE FOR RESEARCH PURPOSES ONLY. THIS IS NOT A PRODUCT.
YOU ARE RESPONSIBLE FOR COMPLYING WITH LOCAL LAWS AND REGULATIONS.
NO WARRANTY EXPRESSED OR IMPLIED.**

---<|MERGE_RESOLUTION|>--- conflicted
+++ resolved
@@ -65,200 +65,7 @@
   </tr>
 </table>
 
-<<<<<<< HEAD
-Integration with Stock Features
-------
 
-In all supported cars:
-* Stock Lane Keep Assist (LKA) and stock ALC are replaced by openpilot ALC, which only functions when openpilot is engaged by the user.
-* Stock LDW is replaced by openpilot LDW.
-
-Additionally, on specific supported cars (see ACC column in [supported cars](#supported-cars)):
-* Stock ACC is replaced by openpilot ACC.
-* openpilot FCW operates in addition to stock FCW.
-
-openpilot should preserve all other vehicle's stock features, including, but are not limited to: FCW, Automatic Emergency Braking (AEB), auto high-beam, blind spot warning, and side collision warning.
-
-Supported Hardware
-------
-
-At the moment, openpilot supports the EON Gold DevKit, [comma two](https://comma.ai/shop/products/two), and [comma three](https://comma.ai/shop/products/three). A [car harness](https://comma.ai/shop/products/car-harness) is recommended to connect your device to the car. For experimental purposes, openpilot can also run on an Ubuntu computer with external [webcams](https://github.com/commaai/openpilot/tree/master/tools/webcam).
-
-Supported Cars
-------
-
-| Make      | Model (US Market Reference)   | Supported Package | ACC              | No ACC accel below | No ALC below      |
-| ----------| ------------------------------| ------------------| -----------------| -------------------| ------------------|
-| Acura     | ILX 2016-19                   | AcuraWatch Plus   | openpilot        | 25mph<sup>1</sup>  | 25mph             |
-| Acura     | RDX 2016-18                   | AcuraWatch Plus   | openpilot        | 25mph<sup>1</sup>  | 12mph             |
-| Acura     | RDX 2019-21                   | All               | Stock            | 0mph               | 3mph              |
-| Honda     | Accord 2018-20                | All               | Stock            | 0mph               | 3mph              |
-| Honda     | Accord Hybrid 2018-20         | All               | Stock            | 0mph               | 3mph              |
-| Honda     | Civic Hatchback 2017-21       | Honda Sensing     | Stock            | 0mph               | 12mph             |
-| Honda     | Civic Coupe 2016-18           | Honda Sensing     | openpilot        | 0mph               | 12mph             |
-| Honda     | Civic Coupe 2019-20           | All               | Stock            | 0mph               | 2mph<sup>2</sup>  |
-| Honda     | Civic Sedan 2016-18           | Honda Sensing     | openpilot        | 0mph               | 12mph             |
-| Honda     | Civic Sedan 2019-20           | All               | Stock            | 0mph               | 2mph<sup>2</sup>  |
-| Honda     | CR-V 2015-16                  | Touring           | openpilot        | 25mph<sup>1</sup>  | 12mph             |
-| Honda     | CR-V 2017-21                  | Honda Sensing     | Stock            | 0mph               | 12mph             |
-| Honda     | CR-V Hybrid 2017-2019         | Honda Sensing     | Stock            | 0mph               | 12mph             |
-| Honda     | e 2020                        | All 		          | Stock            | 0mph               | 3mph              |
-| Honda     | Fit 2018-19                   | Honda Sensing     | openpilot        | 25mph<sup>1</sup>  | 12mph             |
-| Honda     | HR-V 2019-20                  | Honda Sensing     | openpilot        | 25mph<sup>1</sup>  | 12mph             |
-| Honda     | Insight 2019-21               | All               | Stock            | 0mph               | 3mph              |
-| Honda     | Inspire 2018                  | All               | Stock            | 0mph               | 3mph              |
-| Honda     | Odyssey 2018-20               | Honda Sensing     | openpilot        | 25mph<sup>1</sup>  | 0mph              |
-| Honda     | Passport 2019                 | All               | openpilot        | 25mph<sup>1</sup>  | 12mph             |
-| Honda     | Pilot 2016-19                 | Honda Sensing     | openpilot        | 25mph<sup>1</sup>  | 12mph             |
-| Honda     | Ridgeline 2017-21             | Honda Sensing     | openpilot        | 25mph<sup>1</sup>  | 12mph             |
-| Hyundai   | Palisade 2020-21              | All               | Stock            | 0mph               | 0mph              |
-| Hyundai   | Sonata 2020-21                | All               | Stock            | 0mph               | 0mph              |
-| Lexus     | CT Hybrid 2017-18             | LSS               | Stock<sup>3</sup>| 0mph               | 0mph              |
-| Lexus     | ES 2019-21                    | All               | openpilot        | 0mph               | 0mph              |
-| Lexus     | ES Hybrid 2017-18             | LSS               | Stock<sup>3</sup>| 0mph               | 0mph              |
-| Lexus     | ES Hybrid 2019-21             | All               | openpilot        | 0mph               | 0mph              |
-| Lexus     | IS 2017-2019                  | All               | Stock            | 22mph              | 0mph              |
-| Lexus     | NX 2018                       | All               | Stock<sup>3</sup>| 0mph               | 0mph              |
-| Lexus     | NX 2020                       | All               | openpilot        | 0mph               | 0mph              |
-| Lexus     | NX Hybrid 2018-19             | All               | Stock<sup>3</sup>| 0mph               | 0mph              |
-| Lexus     | RX 2016-18                    | All               | Stock<sup>3</sup>| 0mph               | 0mph              |
-| Lexus     | RX 2020-21                    | All               | openpilot        | 0mph               | 0mph              |
-| Lexus     | RX Hybrid 2016-19             | All               | Stock<sup>3</sup>| 0mph               | 0mph              |
-| Lexus     | RX Hybrid 2020-21             | All               | openpilot        | 0mph               | 0mph              |
-| Lexus     | UX Hybrid 2019-21             | All               | openpilot        | 0mph               | 0mph              |
-| Toyota    | Alphard 2020                  | All               | openpilot        | 0mph               | 0mph              |
-| Toyota    | Avalon 2016-21                | TSS-P             | Stock<sup>3</sup>| 20mph<sup>1</sup>  | 0mph              |
-| Toyota    | Avalon Hybrid 2019-21         | TSS-P             | Stock<sup>3</sup>| 20mph<sup>1</sup>  | 0mph              |
-| Toyota    | Camry 2018-20                 | All               | Stock            | 0mph<sup>4</sup>   | 0mph              |
-| Toyota    | Camry 2021                    | All               | openpilot        | 0mph<sup>4</sup>   | 0mph              |
-| Toyota    | Camry Hybrid 2018-20          | All               | Stock            | 0mph<sup>4</sup>   | 0mph              |
-| Toyota    | Camry Hybrid 2021             | All               | openpilot        | 0mph               | 0mph              |
-| Toyota    | C-HR 2017-20                  | All               | Stock            | 0mph               | 0mph              |
-| Toyota    | C-HR Hybrid 2017-19           | All               | Stock            | 0mph               | 0mph              |
-| Toyota    | Corolla 2017-19               | All               | Stock<sup>3</sup>| 20mph<sup>1</sup>  | 0mph              |
-| Toyota    | Corolla 2020-22               | All               | openpilot        | 0mph               | 0mph              |
-| Toyota    | Corolla Hatchback 2019-21     | All               | openpilot        | 0mph               | 0mph              |
-| Toyota    | Corolla Hybrid 2020-21        | All               | openpilot        | 0mph               | 0mph              |
-| Toyota    | Highlander 2017-19            | All               | Stock<sup>3</sup>| 0mph               | 0mph              |
-| Toyota    | Highlander 2020-21            | All               | openpilot        | 0mph               | 0mph              |
-| Toyota    | Highlander Hybrid 2017-19     | All               | Stock<sup>3</sup>| 0mph               | 0mph              |
-| Toyota    | Highlander Hybrid 2020-21     | All               | openpilot        | 0mph               | 0mph              |
-| Toyota    | Mirai 2021	                  | All               | openpilot        | 0mph               | 0mph              |
-| Toyota    | Prius 2016-20                 | TSS-P             | Stock<sup>3</sup>| 0mph               | 0mph              |
-| Toyota    | Prius 2021                    | All               | openpilot        | 0mph               | 0mph              |
-| Toyota    | Prius Prime 2017-20           | All               | Stock<sup>3</sup>| 0mph               | 0mph              |
-| Toyota    | Prius Prime 2021              | All               | openpilot        | 0mph               | 0mph              |
-| Toyota    | Rav4 2016-18                  | TSS-P             | Stock<sup>3</sup>| 20mph<sup>1</sup>  | 0mph              |
-| Toyota    | Rav4 2019-21                  | All               | openpilot        | 0mph               | 0mph              |
-| Toyota    | Rav4 Hybrid 2016-18           | TSS-P             | Stock<sup>3</sup>| 0mph               | 0mph              |
-| Toyota    | Rav4 Hybrid 2019-21           | All               | openpilot        | 0mph               | 0mph              |
-| Toyota    | Sienna 2018-20                | All               | Stock<sup>3</sup>| 0mph               | 0mph              |
-
-<sup>1</sup>[Comma Pedal](https://github.com/commaai/openpilot/wiki/comma-pedal) is used to provide stop-and-go capability to some of the openpilot-supported cars that don't currently support stop-and-go. ***NOTE: The Comma Pedal is not officially supported by [comma](https://comma.ai).*** <br />
-<sup>2</sup>2019 Honda Civic 1.6L Diesel Sedan does not have ALC below 12mph. <br />
-<sup>3</sup>When disconnecting the Driver Support Unit (DSU), openpilot ACC will replace stock ACC. ***NOTE: disconnecting the DSU disables Automatic Emergency Braking (AEB).*** <br />
-<sup>4</sup>28mph for Camry 4CYL L, 4CYL LE and 4CYL SE which don't have Full-Speed Range Dynamic Radar Cruise Control. <br />
-
-Community Maintained Cars and Features
-------
-
-| Make      | Model (US Market Reference)   | Supported Package | ACC              | No ACC accel below | No ALC below |
-| ----------| ------------------------------| ------------------| -----------------| -------------------| -------------|
-| Audi      | A3 2014-19                    | Prestige          | Stock            | 0mph               | 0mph         |
-| Audi      | A3 Sportback e-tron 2017-18   | Prestige          | Stock            | 0mph               | 0mph         |
-| Audi      | Q2 2018                       | Driver Assistance | Stock            | 0mph               | 0mph         |
-| Buick     | Regal 2018<sup>1</sup>        | Adaptive Cruise   | openpilot        | 0mph               | 7mph         |
-| Cadillac  | ATS 2018<sup>1</sup>          | Adaptive Cruise   | openpilot        | 0mph               | 7mph         |
-| Chevrolet | Malibu 2017<sup>1</sup>       | Adaptive Cruise   | openpilot        | 0mph               | 7mph         |
-| Chevrolet | Volt 2017-18<sup>1</sup>      | Adaptive Cruise   | openpilot        | 0mph               | 7mph         |
-| Chrysler  | Pacifica 2017-18              | Adaptive Cruise   | Stock            | 0mph               | 9mph         |
-| Chrysler  | Pacifica 2020                 | Adaptive Cruise   | Stock            | 0mph               | 39mph        |
-| Chrysler  | Pacifica Hybrid 2017-18       | Adaptive Cruise   | Stock            | 0mph               | 9mph         |
-| Chrysler  | Pacifica Hybrid 2019-21       | Adaptive Cruise   | Stock            | 0mph               | 39mph        |
-| Genesis   | G70 2018                      | All               | Stock            | 0mph               | 0mph         |
-| Genesis   | G80 2018                      | All               | Stock            | 0mph               | 0mph         |
-| Genesis   | G90 2018                      | All               | Stock            | 0mph               | 0mph         |
-| GMC       | Acadia 2018<sup>1</sup>       | Adaptive Cruise   | openpilot        | 0mph               | 7mph         |
-| Holden    | Astra 2017<sup>1</sup>        | Adaptive Cruise   | openpilot        | 0mph               | 7mph         |
-| Hyundai   | Elantra 2017-19               | SCC + LKAS        | Stock            | 19mph              | 34mph        |
-| Hyundai   | Elantra 2021                  | SCC + LKAS        | Stock            | 0mph               | 0mph         |
-| Hyundai   | Elantra Hybrid 2021           | SCC + LKAS        | Stock            | 0mph               | 0mph         |
-| Hyundai   | Genesis 2015-16               | SCC + LKAS        | Stock            | 19mph              | 37mph        |
-| Hyundai   | Ioniq Electric 2019           | SCC + LKAS        | Stock            | 0mph               | 32mph        |
-| Hyundai   | Ioniq Electric 2020           | SCC + LKAS        | Stock            | 0mph               | 0mph         |
-| Hyundai   | Ioniq PHEV 2020               | SCC + LKAS        | Stock            | 0mph               | 0mph         |
-| Hyundai   | Kona 2020                     | SCC + LKAS        | Stock            | 0mph               | 0mph         |
-| Hyundai   | Kona EV 2018-19               | SCC + LKAS        | Stock            | 0mph               | 0mph         |
-| Hyundai   | Kona Hybrid 2020              | SCC + LKAS        | Stock            | 0mph               | 0mph         |
-| Hyundai   | Santa Fe 2019-20              | All               | Stock            | 0mph               | 0mph         |
-| Hyundai   | Sonata 2018-2019              | SCC + LKAS        | Stock            | 0mph               | 0mph         |
-| Hyundai   | Sonata Hybrid 2021            | All               | Stock            | 0mph               | 0mph         |
-| Hyundai   | Veloster 2019-20              | SCC + LKAS        | Stock            | 5mph               | 0mph         |
-| Jeep      | Grand Cherokee 2016-18        | Adaptive Cruise   | Stock            | 0mph               | 9mph         |
-| Jeep      | Grand Cherokee 2019-20        | Adaptive Cruise   | Stock            | 0mph               | 39mph        |
-| Kia       | Forte 2018-21                 | SCC + LKAS        | Stock            | 0mph               | 0mph         |
-| Kia       | Niro EV 2019-21               | SCC + LKAS        | Stock            | 0mph               | 0mph         |
-| Kia       | Niro Hybrid 2021              | SCC + LKAS        | Stock            | 0mph               | 0mph         |
-| Kia       | Niro PHEV 2019                | SCC + LKAS        | Stock            | 10mph              | 32mph        |
-| Kia       | Optima 2017                   | SCC + LKAS        | Stock            | 0mph               | 32mph        |
-| Kia       | Optima 2019                   | SCC + LKAS        | Stock            | 0mph               | 0mph         |
-| Kia       | Seltos 2021                   | SCC + LKAS        | Stock            | 0mph               | 0mph         |
-| Kia       | Sorento 2018-19               | SCC + LKAS        | Stock            | 0mph               | 0mph         |
-| Kia       | Stinger 2018                  | SCC + LKAS        | Stock            | 0mph               | 0mph         |
-| Kia       | Ceed 2019                     | SCC + LKAS        | Stock            | 0mph               | 0mph         |
-| Kia       | Telluride 2020                | SCC + LKAS        | Stock            | 0mph               | 0mph         |
-| Nissan    | Altima 2019-20                | ProPILOT          | Stock            | 0mph               | 0mph         |
-| Nissan    | Leaf 2018-20                  | ProPILOT          | Stock            | 0mph               | 0mph         |
-| Nissan    | Rogue 2018-20                 | ProPILOT          | Stock            | 0mph               | 0mph         |
-| Nissan    | X-Trail 2017                  | ProPILOT          | Stock            | 0mph               | 0mph         |
-| SEAT      | Ateca 2018                    | Driver Assistance | Stock            | 0mph               | 0mph         |
-| SEAT      | Leon 2014-2020                | Driver Assistance | Stock            | 0mph               | 0mph         |
-| Škoda     | Kodiaq 2018-19                | Driver Assistance | Stock            | 0mph               | 0mph         |
-| Škoda     | Octavia 2015, 2018-19         | Driver Assistance | Stock            | 0mph               | 0mph         |
-| Škoda     | Octavia RS 2016               | Driver Assistance | Stock            | 0mph               | 0mph         |
-| Škoda     | Scala 2020                    | Driver Assistance | Stock            | 0mph               | 0mph         |
-| Škoda     | Superb 2015-18                | Driver Assistance | Stock            | 0mph               | 0mph         |
-| Subaru    | Ascent 2019                   | EyeSight          | Stock            | 0mph               | 0mph         |
-| Subaru    | Crosstrek 2018-19             | EyeSight          | Stock            | 0mph               | 0mph         |
-| Subaru    | Forester 2019-21              | EyeSight          | Stock            | 0mph               | 0mph         |
-| Subaru    | Impreza 2017-19               | EyeSight          | Stock            | 0mph               | 0mph         |
-| Volkswagen| Atlas 2018-19                 | Driver Assistance | Stock            | 0mph               | 0mph         |
-| Volkswagen| e-Golf 2014, 2019-20          | Driver Assistance | Stock            | 0mph               | 0mph         |
-| Volkswagen| Golf 2015-20                  | Driver Assistance | Stock            | 0mph               | 0mph         |
-| Volkswagen| Golf Alltrack 2017-18         | Driver Assistance | Stock            | 0mph               | 0mph         |
-| Volkswagen| Golf GTE 2016                 | Driver Assistance | Stock            | 0mph               | 0mph         |
-| Volkswagen| Golf GTI 2018-20              | Driver Assistance | Stock            | 0mph               | 0mph         |
-| Volkswagen| Golf R 2016-19                | Driver Assistance | Stock            | 0mph               | 0mph         |
-| Volkswagen| Golf SportsVan 2016           | Driver Assistance | Stock            | 0mph               | 0mph         |
-| Volkswagen| Golf SportWagen 2015          | Driver Assistance | Stock            | 0mph               | 0mph         |
-| Volkswagen| Jetta 2018-20                 | Driver Assistance | Stock            | 0mph               | 0mph         |
-| Volkswagen| Jetta GLI 2021                | Driver Assistance | Stock            | 0mph               | 0mph         |
-| Volkswagen| Passat 2016-17<sup>2</sup>    | Driver Assistance | Stock            | 0mph               | 0mph         |
-| Volkswagen| T-Cross 2021                  | Driver Assistance | Stock            | 0mph               | 0mph         |
-| Volkswagen| Tiguan 2020                   | Driver Assistance | Stock            | 0mph               | 0mph         |
-| Volkswagen| Touran 2017                   | Driver Assistance | Stock            | 0mph               | 0mph         |
-
-<sup>1</sup>Requires an [OBD-II car harness](https://comma.ai/shop/products/comma-car-harness) and [community built ASCM harness](https://github.com/commaai/openpilot/wiki/GM#hardware). ***NOTE: disconnecting the ASCM disables Automatic Emergency Braking (AEB).*** <br />
-<sup>2</sup>Only includes the MQB Passat sold outside of North America. The NMS Passat made in Chattanooga TN is not yet supported.
-
-Community Maintained Cars and Features are not verified by comma to meet our [safety model](SAFETY.md). Be extra cautious using them. They are only available after enabling the toggle in `Settings->Developer->Enable Community Features`.
-
-To promote a car from community maintained, it must meet a few requirements. We must own one from the brand, we must sell the harness for it, has full ISO26262 in both panda and openpilot, there must be a path forward for longitudinal control, it must have AEB still enabled, and it must support fingerprinting 2.0
-
-Although they're not upstream, the community has openpilot running on other makes and models. See the 'Community Supported Models' section of each make [on our wiki](https://wiki.comma.ai/).
-
-Installation Instructions
-------
-
-Install openpilot on a supported device by entering ``https://openpilot.comma.ai`` during the installer setup.
-
-Follow these [video instructions](https://youtu.be/lcjqxCymins) to properly mount the device on the windshield. Note: openpilot features an automatic pose calibration routine and openpilot performance should not be affected by small pitch and yaw misalignments caused by imprecise device mounting.
-
-Before placing the device on your windshield, check the state and local laws and ordinances where you drive. Some state laws prohibit or restrict the placement of objects on the windshield of a motor vehicle.
-
-You will be able to engage openpilot after reviewing the onboarding screens and finishing the calibration procedure.
-=======
->>>>>>> 68ce0689
 
 Limitations of openpilot ALC and LDW
 ------

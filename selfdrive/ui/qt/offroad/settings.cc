#include "selfdrive/ui/qt/offroad/settings.h"

#include <cassert>
#include <string>

#include <QDebug>

#ifndef QCOM
#include "selfdrive/ui/qt/offroad/networking.h"
#endif

#ifdef ENABLE_MAPS
#include "selfdrive/ui/qt/maps/map_settings.h"
#endif

#include "selfdrive/common/params.h"
#include "selfdrive/common/util.h"
#include "selfdrive/hardware/hw.h"
#include "selfdrive/ui/qt/widgets/controls.h"
#include "selfdrive/ui/qt/widgets/input.h"
#include "selfdrive/ui/qt/widgets/scrollview.h"
#include "selfdrive/ui/qt/widgets/ssh_keys.h"
#include "selfdrive/ui/qt/widgets/toggle.h"
#include "selfdrive/ui/ui.h"
#include "selfdrive/ui/qt/util.h"
#include "selfdrive/ui/qt/qt_window.h"

TogglesPanel::TogglesPanel(QWidget *parent) : QWidget(parent) {
  QVBoxLayout *main_layout = new QVBoxLayout(this);

  QList<ParamControl*> toggles;

  toggles.append(new ParamControl("OpenpilotEnabledToggle",
                                  "Enable openpilot",
                                  "Use the openpilot system for adaptive cruise control and lane keep driver assistance. Your attention is required at all times to use this feature. Changing this setting takes effect when the car is powered off.",
                                  "../assets/offroad/icon_openpilot.png",
                                  this));
  toggles.append(new ParamControl("IsLdwEnabled",
                                  "Enable Lane Departure Warnings",
                                  "Receive alerts to steer back into the lane when your vehicle drifts over a detected lane line without a turn signal activated while driving over 31mph (50kph).",
                                  "../assets/offroad/icon_warning.png",
                                  this));
  toggles.append(new ParamControl("IsRHD",
                                  "Enable Right-Hand Drive",
                                  "Allow openpilot to obey left-hand traffic conventions and perform driver monitoring on right driver seat.",
                                  "../assets/offroad/icon_openpilot_mirrored.png",
                                  this));
  toggles.append(new ParamControl("IsMetric",
                                  "Use Metric System",
                                  "Display speed in km/h instead of mp/h.",
                                  "../assets/offroad/icon_metric.png",
                                  this));
  toggles.append(new ParamControl("CommunityFeaturesToggle",
                                  "Enable Community Features",
                                  "Use features from the open source community that are not maintained or supported by comma.ai and have not been confirmed to meet the standard safety model. These features include community supported cars and community supported hardware. Be extra cautious when using these features",
                                  "../assets/offroad/icon_shell.png",
                                  this));

  toggles.append(new ParamControl("UploadRaw",
                                  "Upload Raw Logs",
                                  "Upload full logs and full resolution video by default while on WiFi. If not enabled, individual logs can be marked for upload at my.comma.ai/useradmin.",
                                  "../assets/offroad/icon_network.png",
                                  this));

  ParamControl *record_toggle = new ParamControl("RecordFront",
                                                 "Record and Upload Driver Camera",
                                                 "Upload data from the driver facing camera and help improve the driver monitoring algorithm.",
                                                 "../assets/offroad/icon_monitoring.png",
                                                 this);
  toggles.append(record_toggle);
  toggles.append(new ParamControl("EndToEndToggle",
                                  "\U0001f96c Disable use of lanelines (Alpha) \U0001f96c",
                                  "In this mode openpilot will ignore lanelines and just drive how it thinks a human would.",
                                  "../assets/offroad/icon_road.png",
                                  this));

  toggles.append(new ParamControl("HandsOnWheelMonitoring",
                                  "Enable Hands on Wheel Monitoring",
                                  "Monitor and alert when driver is not keeping the hands on the steering wheel.",
                                  "../assets/offroad/icon_hands_on_wheel.png",
                                  this));
  toggles.append(new ParamControl("TurnVisionControl",
                                  "Enable vision based turn control",
                                  "Use vision path predictions to estimate the appropiate speed to drive through turns ahead.",
                                  "../assets/offroad/icon_slow_curves_vision.png",
                                  this));
  toggles.append(new ParamControl("TurnSpeedControl",
                                  "Enable Map Data Turn Control",
                                  "Use curvature info from map data to define speed limits to take turns ahead",
                                  "../assets/offroad/icon_slow_curves_map.png",
                                  this));
  toggles.append(new ParamControl("SpeedLimitControl",
                                  "Enable Speed Limit Control",
                                  "Use speed limit signs information from map data and car interface to automatically adapt cruise speed to road limits.",
                                  "../assets/offroad/icon_speed_limit_sign.png",
                                  this));
  toggles.append(new ParamControl("SpeedLimitPercOffset",
                                  "Enable Speed Limit Offset",
                                  "Set speed limit slightly higher than actual speed limit for a more natural drive.",
                                  "../assets/offroad/icon_speed_limit_percent.png",
                                  this));
  toggles.append(new ParamControl("StockSpeedAdjust",
<<<<<<< HEAD
                                  "Like stock ACC speed adjustment",
=======
                                  "Stock cruise speed adjustment",
>>>>>>> 12701eac
                                  "Like stock ACC, press/hold the cruise accel/decel buttons for 1mph/5mph.",
                                  "../assets/offroad/icon_stock_adjust_speed.png",
                                  this));
  toggles.append(new ParamControl("CruiseSpeedOffset",
                                  "Enable Cruise Speed Offset (+3mph)",
                                  "When adjusting, cruise speed will be {8, 13, 18, 23, 28} mph.",
                                  "../assets/offroad/icon_speed_offset.png",
                                  this));
  toggles.append(new ParamControl("DisableDisengageOnGas",
                                  "Disable disengage on gas",
                                  "Disable default comma stock disengage on gas feature",
                                  "../assets/offroad/icon_car_pedal.png",
                                  this));
  toggles.append(new ParamControl("SportAccel",
                                  "Sport acceleration mode",
                                  "Stronger acceleration under most conditions.",
                                  "../assets/offroad/icon_rocket.png",
                                  this));
  toggles.append(new ParamControl("NudgelessLaneChange",
                                  "Nudgeless lane change (1s delay) ⚠️",
                                  "Perform lane change without requiring nudge from driver",
                                  "../assets/offroad/icon_hands_on_wheel.png",
                                  this));
  toggles.append(new ParamControl("GMAutoHold",
                                  "[GM] Enable AutoHold",
                                  "Holds brakes automatically after coming to a complete stop, even when OP is disengaged.",
                                  "../assets/offroad/icon_gm_autohold.png",
                                  this));
  toggles.append(new ParamControl("Coasting",
                                  "[GM] Coasting (tap me)",
                                  "OP will allow the car to coast above the set speed rather than use engine/regen/friction braking. If you also have the \"Brake indicator\" toggle enabled, you can toggle coasting while driving by tapping the brake indicator, but you can only disable coasting while driving if you're traveling below your set speed (or at any speed if you have the \"Engine/regen braking\" toggle enabled).",
                                  "../assets/offroad/icon_car_pedal.png",
                                  this));
  toggles.append(new ParamControl("CoastingBrakeOverSpeed",
                                  "[GM] Coast: brake 15% over set speed",
                                  "When coasting, start applying cruise braking when 15% over set speed.",
                                  "../assets/offroad/icon_speed_offset.png",
                                  this));
  toggles.append(new ParamControl("RegenBraking",
                                  "[GM] Engine/regen braking (tap me)",
                                  "Disable friction braking when OP is slowing to maintain cruise/speed limit; still brake for following/curves",
                                  "../assets/img_brake.png",
                                  this));
  toggles.append(new ParamControl("OnePedalMode",
                                  "[GM] One-pedal mode (tap me)",
                                  "In combination with the \"Disable disengage on gas\" option, you control speed with gas pedal (with optional, adjustable braking) while OP continues to steer and brake for curves and lead car following. To activate, ① (see \"One-pedal/Always-on-steering engage on gas\" below) set cruise speed to 1 and pedal icon will replace max speed indicator; set/resume button to return to normal cruise. ② Tap pedal icon to toggle one-pedal mode (see below). If one-pedal mode is active, then vehicle follow distance indicator and pedal icon color indicate the one-pedal braking profile in use; 1/2/3 = 🟢/🟠/🔴 = light/moderate/heavy braking. ③ Press follow distance button to toggle persistent light/moderate braking; hold for temporary heavy braking. ④ Toggle between one-pedal braking and regen/engine braking only by tapping the pedal icon (grey pedal icon indicates engine/regen braking only) or by using the follow distance button; one press will activating braking if not active, and a double press while the gas pedal is pressed will deactivate braking.",
                                  "../assets/offroad/icon_car_pedal.png",
                                  this));
  toggles.append(new ParamControl("OnePedalModeSimple",
                                  "[GM] One-pedal pro brakes (tap me) ⚠️",
                                  "When using one-pedal mode, COMPLETELY DISABLE ALL OTHER FORMS OF OPENPILOT BRAKING. No additional braking will be automatically applied to slow/stop you behind a lead car, or to slow for a curve. You are solely responsible for applying brakes using adjustable one-pedal braking with the follow button or using the actual brakes.",
                                  "../assets/offroad/icon_car_pedal.png",
                                  this));
  toggles.append(new ParamControl("OnePedalModeEngageOnGas",
<<<<<<< HEAD
                                  "[GM] One-pedal/Steer engage on gas",
=======
                                  "[GM] One-pedal engage on gas",
>>>>>>> 12701eac
                                  "When you press the gas in cruise mode at speed (i.e. not when resuming from a stop), enter one-pedal/always-on-steering mode. Increase or reset speed to return to normal cruise.",
                                  "../assets/offroad/icon_car_pedal.png",
                                  this));
  toggles.append(new ParamControl("BrakeIndicator",
                                  "[GM] Brake indicator",
                                  "Brake indicator at bottom-right when driving. Circle at indicator center grows and turns red to indicate the level of braking. Pulses immediately after starting car to let you know it's on.",
                                  "../assets/offroad/icon_brake_disc.png",
                                  this));
  toggles.append(new ParamControl("CustomSounds",
<<<<<<< HEAD
                                  "Alternative sounds (Tap Me)",
                                  "Uses alternative set of sound effects. (2x restart car to apply)",
                                  "../assets/offroad/icon_custom_sounds.png",
                                  this));
  toggles.append(new ParamControl("SilentEngageDisengage",
                                  "Silent engage/disengage (Tap Me)",
                                  "Mute engage and disengage sounds. (2x restart car to apply)",
=======
                                  "Alternative sounds (tap me)",
                                  "Uses alternative set of sound effects. Restart car twice for changes to apply.",
                                  "../assets/offroad/icon_custom_sounds.png",
                                  this));
  toggles.append(new ParamControl("SilentEngageDisengage",
                                  "Silent engage/disengage (tap me)",
                                  "Mute engage and disengage sounds. Restart car twice for changes to apply.",
>>>>>>> 12701eac
                                  "../assets/offroad/icon_mute.png",
                                  this));
  toggles.append(new ParamControl("ShowDebugUI",
                                  "Show debug UI elements",
                                  "Show UI elements that aid debugging.",
                                  "../assets/offroad/icon_calibration.png",
                                  this));

#ifdef ENABLE_MAPS
  toggles.append(new ParamControl("NavSettingTime24h",
                                  "Show ETA in 24h format",
                                  "Use 24h format instead of am/pm",
                                  "../assets/offroad/icon_metric.png",
                                  this));
#endif

  bool record_lock = Params().getBool("RecordFrontLock");
  record_toggle->setEnabled(!record_lock);

  for(ParamControl *toggle : toggles) {
    if(main_layout->count() != 0) {
      main_layout->addWidget(horizontal_line());
    }
    main_layout->addWidget(toggle);
  }
}

DevicePanel::DevicePanel(QWidget* parent) : QWidget(parent) {
  QVBoxLayout *main_layout = new QVBoxLayout(this);
  Params params = Params();
  main_layout->addWidget(new LabelControl("Dongle ID", getDongleId().value_or("N/A")));
  main_layout->addWidget(horizontal_line());

  QString serial = QString::fromStdString(params.get("HardwareSerial", false));
  main_layout->addWidget(new LabelControl("Serial", serial));

  // offroad-only buttons

  auto dcamBtn = new ButtonControl("Driver Camera", "PREVIEW",
                                        "Preview the driver facing camera to help optimize device mounting position for best driver monitoring experience. (vehicle must be off)");
  connect(dcamBtn, &ButtonControl::clicked, [=]() { emit showDriverView(); });

  QString resetCalibDesc = "openpilot requires the device to be mounted within 4° left or right and within 5° up or down. openpilot is continuously calibrating, resetting is rarely required.";
  auto resetCalibBtn = new ButtonControl("Reset Calibration", "RESET", resetCalibDesc);
  connect(resetCalibBtn, &ButtonControl::clicked, [=]() {
    if (ConfirmationDialog::confirm("Are you sure you want to reset calibration?", this)) {
      Params().remove("CalibrationParams");
    }
  });
  connect(resetCalibBtn, &ButtonControl::showDescription, [=]() {
    QString desc = resetCalibDesc;
    std::string calib_bytes = Params().get("CalibrationParams");
    if (!calib_bytes.empty()) {
      try {
        AlignedBuffer aligned_buf;
        capnp::FlatArrayMessageReader cmsg(aligned_buf.align(calib_bytes.data(), calib_bytes.size()));
        auto calib = cmsg.getRoot<cereal::Event>().getLiveCalibration();
        if (calib.getCalStatus() != 0) {
          double pitch = calib.getRpyCalib()[1] * (180 / M_PI);
          double yaw = calib.getRpyCalib()[2] * (180 / M_PI);
          desc += QString(" Your device is pointed %1° %2 and %3° %4.")
                                .arg(QString::number(std::abs(pitch), 'g', 1), pitch > 0 ? "up" : "down",
                                     QString::number(std::abs(yaw), 'g', 1), yaw > 0 ? "right" : "left");
        }
      } catch (kj::Exception) {
        qInfo() << "invalid CalibrationParams";
      }
    }
    resetCalibBtn->setDescription(desc);
  });

  ButtonControl *retrainingBtn = nullptr;
  if (!params.getBool("Passive")) {
    retrainingBtn = new ButtonControl("Review Training Guide", "REVIEW", "Review the rules, features, and limitations of openpilot");
    connect(retrainingBtn, &ButtonControl::clicked, [=]() {
      if (ConfirmationDialog::confirm("Are you sure you want to review the training guide?", this)) {
        Params().remove("CompletedTrainingVersion");
        emit reviewTrainingGuide();
      }
    });
  }

  ButtonControl *regulatoryBtn = nullptr;
  if (Hardware::TICI()) {
    regulatoryBtn = new ButtonControl("Regulatory", "VIEW", "");
    connect(regulatoryBtn, &ButtonControl::clicked, [=]() {
      const std::string txt = util::read_file(ASSET_PATH.toStdString() + "/offroad/fcc.html");
      RichTextDialog::alert(QString::fromStdString(txt), this);
    });
  }

  for (auto btn : {dcamBtn, resetCalibBtn, retrainingBtn, regulatoryBtn}) {
    if (btn) {
      main_layout->addWidget(horizontal_line());
      connect(parent, SIGNAL(offroadTransition(bool)), btn, SLOT(setEnabled(bool)));
      main_layout->addWidget(btn);
    }
  }

  // power buttons
  QHBoxLayout *power_layout = new QHBoxLayout();
  power_layout->setSpacing(30);

  QPushButton *reboot_btn = new QPushButton("Reboot");
  reboot_btn->setObjectName("reboot_btn");
  power_layout->addWidget(reboot_btn);
  QObject::connect(reboot_btn, &QPushButton::clicked, [=]() {
    if (ConfirmationDialog::confirm("Are you sure you want to reboot?", this)) {
      Hardware::reboot();
    }
  });

  QPushButton *poweroff_btn = new QPushButton("Power Off");
  poweroff_btn->setObjectName("poweroff_btn");
  power_layout->addWidget(poweroff_btn);
  QObject::connect(poweroff_btn, &QPushButton::clicked, [=]() {
    if (ConfirmationDialog::confirm("Are you sure you want to power off?", this)) {
      Hardware::poweroff();
    }
  });

  setStyleSheet(R"(
    QPushButton {
      height: 120px;
      border-radius: 15px;
    }
    #reboot_btn { background-color: #393939; }
    #reboot_btn:pressed { background-color: #4a4a4a; }
    #poweroff_btn { background-color: #E22C2C; }
    #poweroff_btn:pressed { background-color: #FF2424; }
  )");
  main_layout->addLayout(power_layout);
}

SoftwarePanel::SoftwarePanel(QWidget* parent) : QWidget(parent) {
  gitBranchLbl = new LabelControl("Git Branch");
  gitCommitLbl = new LabelControl("Git Commit");
  osVersionLbl = new LabelControl("OS Version");
  versionLbl = new LabelControl("Version", "", QString::fromStdString(params.get("ReleaseNotes")).trimmed());
  lastUpdateLbl = new LabelControl("Last Update Check", "", "The last time openpilot successfully checked for an update. The updater only runs while the car is off.");
  updateBtn = new ButtonControl("Check for Update", "");
  connect(updateBtn, &ButtonControl::clicked, [=]() {
    if (params.getBool("IsOffroad")) {
      fs_watch->addPath(QString::fromStdString(params.getParamPath("LastUpdateTime")));
      fs_watch->addPath(QString::fromStdString(params.getParamPath("UpdateFailedCount")));
      updateBtn->setText("CHECKING");
      updateBtn->setEnabled(false);
    }
    std::system("pkill -1 -f selfdrive.updated");
  });

  QVBoxLayout *main_layout = new QVBoxLayout(this);
  QWidget *widgets[] = {versionLbl, lastUpdateLbl, updateBtn, gitBranchLbl, gitCommitLbl, osVersionLbl};
  for (int i = 0; i < std::size(widgets); ++i) {
    main_layout->addWidget(widgets[i]);
    main_layout->addWidget(horizontal_line());
  }

  auto uninstallBtn = new ButtonControl("Uninstall " + getBrand(), "UNINSTALL");
  connect(uninstallBtn, &ButtonControl::clicked, [=]() {
    if (ConfirmationDialog::confirm("Are you sure you want to uninstall?", this)) {
      Params().putBool("DoUninstall", true);
    }
  });
  connect(parent, SIGNAL(offroadTransition(bool)), uninstallBtn, SLOT(setEnabled(bool)));
  main_layout->addWidget(uninstallBtn);

  fs_watch = new QFileSystemWatcher(this);
  QObject::connect(fs_watch, &QFileSystemWatcher::fileChanged, [=](const QString path) {
    int update_failed_count = params.get<int>("UpdateFailedCount").value_or(0);
    if (path.contains("UpdateFailedCount") && update_failed_count > 0) {
      lastUpdateLbl->setText("failed to fetch update");
      updateBtn->setText("CHECK");
      updateBtn->setEnabled(true);
    } else if (path.contains("LastUpdateTime")) {
      updateLabels();
    }
  });
}

void SoftwarePanel::showEvent(QShowEvent *event) {
  updateLabels();
}

void SoftwarePanel::updateLabels() {
  QString lastUpdate = "";
  auto tm = params.get("LastUpdateTime");
  if (!tm.empty()) {
    lastUpdate = timeAgo(QDateTime::fromString(QString::fromStdString(tm + "Z"), Qt::ISODate));
  }

  versionLbl->setText(getBrandVersion());
  lastUpdateLbl->setText(lastUpdate);
  updateBtn->setText("CHECK");
  updateBtn->setEnabled(true);
  gitBranchLbl->setText(QString::fromStdString(params.get("GitBranch")));
  gitCommitLbl->setText(QString::fromStdString(params.get("GitCommit")).left(10));
  osVersionLbl->setText(QString::fromStdString(Hardware::get_os_version()).trimmed());
}

QWidget * network_panel(QWidget * parent) {
#ifdef QCOM
  QWidget *w = new QWidget(parent);
  QVBoxLayout *layout = new QVBoxLayout(w);
  layout->setSpacing(30);

  // wifi + tethering buttons
  auto wifiBtn = new ButtonControl("WiFi Settings", "OPEN");
  QObject::connect(wifiBtn, &ButtonControl::clicked, [=]() { HardwareEon::launch_wifi(); });
  layout->addWidget(wifiBtn);
  layout->addWidget(horizontal_line());

  auto tetheringBtn = new ButtonControl("Tethering Settings", "OPEN");
  QObject::connect(tetheringBtn, &ButtonControl::clicked, [=]() { HardwareEon::launch_tethering(); });
  layout->addWidget(tetheringBtn);
  layout->addWidget(horizontal_line());

  // SSH key management
  layout->addWidget(new SshToggle());
  layout->addWidget(horizontal_line());
  layout->addWidget(new SshControl());

  layout->addStretch(1);
#else
  Networking *w = new Networking(parent);
#endif
  return w;
}

void SettingsWindow::showEvent(QShowEvent *event) {
  panel_widget->setCurrentIndex(0);
  nav_btns->buttons()[0]->setChecked(true);
}

SettingsWindow::SettingsWindow(QWidget *parent) : QFrame(parent) {

  // setup two main layouts
  sidebar_widget = new QWidget;
  QVBoxLayout *sidebar_layout = new QVBoxLayout(sidebar_widget);
  sidebar_layout->setMargin(0);
  panel_widget = new QStackedWidget();
  panel_widget->setStyleSheet(R"(
    border-radius: 30px;
    background-color: #292929;
  )");

  // close button
  QPushButton *close_btn = new QPushButton("×");
  close_btn->setStyleSheet(R"(
    QPushButton {
      font-size: 140px;
      padding-bottom: 20px;
      font-weight: bold;
      border 1px grey solid;
      border-radius: 100px;
      background-color: #292929;
      font-weight: 400;
    }
    QPushButton:pressed {
      background-color: #3B3B3B;
    }
  )");
  close_btn->setFixedSize(200, 200);
  sidebar_layout->addSpacing(45);
  sidebar_layout->addWidget(close_btn, 0, Qt::AlignCenter);
  QObject::connect(close_btn, &QPushButton::clicked, this, &SettingsWindow::closeSettings);

  // setup panels
  DevicePanel *device = new DevicePanel(this);
  QObject::connect(device, &DevicePanel::reviewTrainingGuide, this, &SettingsWindow::reviewTrainingGuide);
  QObject::connect(device, &DevicePanel::showDriverView, this, &SettingsWindow::showDriverView);

  QList<QPair<QString, QWidget *>> panels = {
    {"Device", device},
    {"Network", network_panel(this)},
    {"Toggles", new TogglesPanel(this)},
    {"Software", new SoftwarePanel(this)},
  };

#ifdef ENABLE_MAPS
  auto map_panel = new MapPanel(this);
  panels.push_back({"Navigation", map_panel});
  QObject::connect(map_panel, &MapPanel::closeSettings, this, &SettingsWindow::closeSettings);
#endif

  const int padding = panels.size() > 3 ? 25 : 35;

  nav_btns = new QButtonGroup();
  for (auto &[name, panel] : panels) {
    QPushButton *btn = new QPushButton(name);
    btn->setCheckable(true);
    btn->setChecked(nav_btns->buttons().size() == 0);
    btn->setStyleSheet(QString(R"(
      QPushButton {
        color: grey;
        border: none;
        background: none;
        font-size: 65px;
        font-weight: 500;
        padding-top: %1px;
        padding-bottom: %1px;
      }
      QPushButton:checked {
        color: white;
      }
      QPushButton:pressed {
        color: #ADADAD;
      }
    )").arg(padding));

    nav_btns->addButton(btn);
    sidebar_layout->addWidget(btn, 0, Qt::AlignRight);

    const int lr_margin = name != "Network" ? 50 : 0;  // Network panel handles its own margins
    panel->setContentsMargins(lr_margin, 25, lr_margin, 25);

    ScrollView *panel_frame = new ScrollView(panel, this);
    panel_widget->addWidget(panel_frame);

    QObject::connect(btn, &QPushButton::clicked, [=, w = panel_frame]() {
      btn->setChecked(true);
      panel_widget->setCurrentWidget(w);
    });
  }
  sidebar_layout->setContentsMargins(50, 50, 100, 50);

  // main settings layout, sidebar + main panel
  QHBoxLayout *main_layout = new QHBoxLayout(this);

  sidebar_widget->setFixedWidth(500);
  main_layout->addWidget(sidebar_widget);
  main_layout->addWidget(panel_widget);

  setStyleSheet(R"(
    * {
      color: white;
      font-size: 50px;
    }
    SettingsWindow {
      background-color: black;
    }
  )");
}

void SettingsWindow::hideEvent(QHideEvent *event) {
#ifdef QCOM
  HardwareEon::close_activities();
#endif
}<|MERGE_RESOLUTION|>--- conflicted
+++ resolved
@@ -100,11 +100,7 @@
                                   "../assets/offroad/icon_speed_limit_percent.png",
                                   this));
   toggles.append(new ParamControl("StockSpeedAdjust",
-<<<<<<< HEAD
-                                  "Like stock ACC speed adjustment",
-=======
                                   "Stock cruise speed adjustment",
->>>>>>> 12701eac
                                   "Like stock ACC, press/hold the cruise accel/decel buttons for 1mph/5mph.",
                                   "../assets/offroad/icon_stock_adjust_speed.png",
                                   this));
@@ -159,11 +155,7 @@
                                   "../assets/offroad/icon_car_pedal.png",
                                   this));
   toggles.append(new ParamControl("OnePedalModeEngageOnGas",
-<<<<<<< HEAD
-                                  "[GM] One-pedal/Steer engage on gas",
-=======
                                   "[GM] One-pedal engage on gas",
->>>>>>> 12701eac
                                   "When you press the gas in cruise mode at speed (i.e. not when resuming from a stop), enter one-pedal/always-on-steering mode. Increase or reset speed to return to normal cruise.",
                                   "../assets/offroad/icon_car_pedal.png",
                                   this));
@@ -173,15 +165,6 @@
                                   "../assets/offroad/icon_brake_disc.png",
                                   this));
   toggles.append(new ParamControl("CustomSounds",
-<<<<<<< HEAD
-                                  "Alternative sounds (Tap Me)",
-                                  "Uses alternative set of sound effects. (2x restart car to apply)",
-                                  "../assets/offroad/icon_custom_sounds.png",
-                                  this));
-  toggles.append(new ParamControl("SilentEngageDisengage",
-                                  "Silent engage/disengage (Tap Me)",
-                                  "Mute engage and disengage sounds. (2x restart car to apply)",
-=======
                                   "Alternative sounds (tap me)",
                                   "Uses alternative set of sound effects. Restart car twice for changes to apply.",
                                   "../assets/offroad/icon_custom_sounds.png",
@@ -189,7 +172,6 @@
   toggles.append(new ParamControl("SilentEngageDisengage",
                                   "Silent engage/disengage (tap me)",
                                   "Mute engage and disengage sounds. Restart car twice for changes to apply.",
->>>>>>> 12701eac
                                   "../assets/offroad/icon_mute.png",
                                   this));
   toggles.append(new ParamControl("ShowDebugUI",
